/********************************************************************************
 * File: get_funcs.hpp
 * Author: ppkantorski
 * Description:
 *   This header file contains functions for retrieving information and data
 *   from various sources, including file system and JSON files. It includes
 *   functions for obtaining overlay module information, reading file contents,
 *   and parsing JSON data.
 *
 *   For the latest updates and contributions, visit the project's GitHub repository.
 *   (GitHub Repository: https://github.com/ppkantorski/Ultrahand-Overlay)
 *
 *  Copyright (c) 2023 ppkantorski
 *  All rights reserved.
 ********************************************************************************/

#pragma once
#include <sys/stat.h>
#include <dirent.h>
#include <fnmatch.h>
#include <jansson.h>
#include <string_funcs.hpp>
#include <list_funcs.hpp>
#include "debug_funcs.hpp"

// Constants for overlay module
constexpr int OverlayLoaderModuleId = 348;
constexpr Result ResultSuccess = MAKERESULT(0, 0);
constexpr Result ResultParseError = MAKERESULT(OverlayLoaderModuleId, 1);

/**
 * @brief Retrieves overlay module information from a given file.
 *
 * @param filePath The path to the overlay module file.
 * @return A tuple containing the result code, module name, and display version.
 */
std::tuple<Result, std::string, std::string> getOverlayInfo(std::string filePath) {
    FILE* file = fopen(filePath.c_str(), "r");

    NroHeader nroHeader;
    NroAssetHeader assetHeader;
    NacpStruct nacp;

    // Read NRO header
    fseek(file, sizeof(NroStart), SEEK_SET);
    if (fread(&nroHeader, sizeof(NroHeader), 1, file) != 1) {
        fclose(file);
        return { ResultParseError, "", "" };
    }

    // Read asset header
    fseek(file, nroHeader.size, SEEK_SET);
    if (fread(&assetHeader, sizeof(NroAssetHeader), 1, file) != 1) {
        fclose(file);
        return { ResultParseError, "", "" };
    }

    // Read NACP struct
    fseek(file, nroHeader.size + assetHeader.nacp.offset, SEEK_SET);
    if (fread(&nacp, sizeof(NacpStruct), 1, file) != 1) {
        fclose(file);
        return { ResultParseError, "", "" };
    }
    
    fclose(file);

    // Return overlay information
    return {
        ResultSuccess,
        std::string(nacp.lang[0].name, std::strlen(nacp.lang[0].name)),
        std::string(nacp.display_version, std::strlen(nacp.display_version))
    };
}


/**
 * @brief Reads the contents of a file and returns it as a string.
 *
 * @param filePath The path to the file to be read.
 * @return The content of the file as a string.
 */
std::string getFileContents(const std::string& filePath) {
    std::string content;
    FILE* file = fopen(filePath.c_str(), "rb");
    if (file) {
        struct stat fileInfo;
        if (stat(filePath.c_str(), &fileInfo) == 0 && fileInfo.st_size > 0) {
            content.resize(fileInfo.st_size);
            fread(&content[0], 1, fileInfo.st_size, file);
        }
        fclose(file);

        // Normalize line endings to '\n'
        content.erase(std::remove(content.begin(), content.end(), '\r'), content.end());
    }
    return content;
}



/**
 * @brief Concatenates the provided directory and file names to form a destination path.
 *
 * @param destinationDir The directory where the file should be placed.
 * @param fileName The name of the file.
 * @return The destination path as a string.
 */
std::string getDestinationPath(const std::string& destinationDir, const std::string& fileName) {
    return destinationDir + "/" + fileName;
}

/**
 * @brief Extracts the value part from a string line containing a key-value pair.
 *
 * @param line The string line containing a key-value pair (e.g., "key=value").
 * @return The extracted value as a string. If no value is found, an empty string is returned.
 */
std::string getValueFromLine(const std::string& line) {
    std::size_t equalsPos = line.find('=');
    if (equalsPos != std::string::npos) {
        std::string value = line.substr(equalsPos + 1);
        return trim(value);
    }
    return "";
}

/**
 * @brief Extracts the name from a file path, including handling directories.
 *
 * @param path The file path from which to extract the name.
 * @return The extracted name as a string. If the path indicates a directory, it extracts the last directory name.
 * If the path is empty or no name is found, an empty string is returned.
 */
std::string getNameFromPath(const std::string& path) {
    size_t lastSlash = path.find_last_of('/');
    if (lastSlash != std::string::npos) {
        std::string name = path.substr(lastSlash + 1);
        if (name.empty()) {
            // The path ends with a slash, indicating a directory
            std::string strippedPath = path.substr(0, lastSlash);
            lastSlash = strippedPath.find_last_of('/');
            if (lastSlash != std::string::npos) {
                name = strippedPath.substr(lastSlash + 1);
            }
        }
        return name;
    }
    return path;
}

/**
 * @brief Extracts the file name from a URL.
 *
 * @param url The URL from which to extract the file name.
 * @return The extracted file name.
 */
std::string getFileNameFromURL(const std::string& url) {
    size_t lastSlash = url.find_last_of('/');
    if (lastSlash != std::string::npos)
        return url.substr(lastSlash + 1);
    return "";
}



/**
 * @brief Extracts the name of the parent directory from a given file path.
 *
 * @param path The file path from which to extract the parent directory name.
 * @return The parent directory name.
 */
std::string getParentDirNameFromPath(const std::string& path) {
    // Find the position of the last occurrence of the directory separator '/'
    std::size_t lastSlashPos = removeEndingSlash(path).rfind('/');

    // Check if the slash is found and not at the beginning of the path
    if (lastSlashPos != std::string::npos && lastSlashPos != 0) {
        // Find the position of the second last occurrence of the directory separator '/'
        std::size_t secondLastSlashPos = path.rfind('/', lastSlashPos - 1);

        // Check if the second last slash is found
        if (secondLastSlashPos != std::string::npos) {
            // Extract the substring between the second last and last slashes
            std::string subPath = path.substr(secondLastSlashPos + 1, lastSlashPos - secondLastSlashPos - 1);

            // Check if the substring contains spaces or special characters
            if (subPath.find_first_of(" \t\n\r\f\v") != std::string::npos) {
                // If it does, return the substring within quotes
                return "\"" + subPath + "\"";
            }

            // If it doesn't, return the substring as is
            return subPath;
        }
    }

    // If the path format is not as expected or the parent directory is not found,
    // return an empty string or handle the case accordingly
    return "";
}

/**
 * @brief Extracts the parent directory path from a given file path.
 *
 * @param path The file path from which to extract the parent directory path.
 * @return The parent directory path.
 */
std::string getParentDirFromPath(const std::string& path) {
    size_t lastSlash = path.find_last_of('/');
    if (lastSlash != std::string::npos) {
        std::string parentDir = path.substr(0, lastSlash + 1);
        return parentDir;
    }
    return path;
}



/**
 * @brief Gets a list of subdirectories in a directory.
 *
 * @param directoryPath The path of the directory to search.
 * @return A vector of strings containing the names of subdirectories.
 */
std::vector<std::string> getSubdirectories(const std::string& directoryPath) {
    std::vector<std::string> subdirectories;

    DIR* dir = opendir(directoryPath.c_str());
    if (dir != nullptr) {
        struct dirent* entry;
        while ((entry = readdir(dir)) != nullptr) {
            std::string entryName = entry->d_name;

            // Exclude current directory (.) and parent directory (..)
            if (entryName != "." && entryName != "..") {
                struct stat entryStat;
                std::string fullPath = directoryPath + "/" + entryName;

                if (stat(fullPath.c_str(), &entryStat) == 0 && S_ISDIR(entryStat.st_mode)) {
                    subdirectories.push_back(entryName);
                }
            }
        }

        closedir(dir);
    }

    return subdirectories;
}

/**
 * @brief Recursively retrieves a list of files from a directory.
 *
 * @param directoryPath The path of the directory to search.
 * @return A vector of strings containing the paths of the files.
 */
std::vector<std::string> getFilesListFromDirectory(const std::string& directoryPath) {
    std::vector<std::string> fileList;

    DIR* dir = opendir(directoryPath.c_str());
    if (dir != nullptr) {
        dirent* entry;
        while ((entry = readdir(dir)) != nullptr) {
            std::string entryName = entry->d_name;
            std::string entryPath = directoryPath;
            if (entryPath.back() != '/')
                entryPath += '/';
            entryPath += entryName;

            // Skip directories "." and ".."
            if (entryName != "." && entryName != "..") {
                if (isDirectory(entryPath)) {
                    // Recursively retrieve files from subdirectories
                    std::vector<std::string> subDirFiles = getFilesListFromDirectory(entryPath);
                    fileList.insert(fileList.end(), subDirFiles.begin(), subDirFiles.end());
                } else {
                    fileList.push_back(entryPath);
                }
            }
        }
        closedir(dir);
    }

    return fileList;
}


/**
 * @brief Gets a list of files and folders based on a wildcard pattern.
 *
 * @param pathPattern The wildcard pattern to match files and folders.
 * @return A vector of strings containing the paths of matching files and folders.
 */
std::vector<std::string> getFilesListByWildcard(const std::string& pathPattern) {
    std::string dirPath = "";
    std::string wildcard = "";

    std::size_t wildcardPos = pathPattern.find('*');
    if (wildcardPos != std::string::npos) {
        std::size_t slashPos = pathPattern.rfind('/', wildcardPos);

        if (slashPos != std::string::npos) {
            dirPath = pathPattern.substr(0, slashPos + 1);
            wildcard = pathPattern.substr(slashPos + 1);
        } else {
            dirPath = "";
            wildcard = pathPattern;
        }
    } else {
        dirPath = pathPattern + "/";
    }

    //logMessage("dirPath: " + dirPath);
    //logMessage("wildcard: " + wildcard);

    std::vector<std::string> fileList;

    bool isFolderWildcard = wildcard.back() == '/';
    if (isFolderWildcard) {
        wildcard = wildcard.substr(0, wildcard.size() - 1);  // Remove the trailing slash
    }

    //logMessage("isFolderWildcard: " + std::to_string(isFolderWildcard));

    DIR* dir = opendir(dirPath.c_str());
    if (dir != nullptr) {
        dirent* entry;
        while ((entry = readdir(dir)) != nullptr) {
            std::string entryName = entry->d_name;
            std::string entryPath = dirPath + entryName;

            bool isEntryDirectory = isDirectory(entryPath);

            //logMessage("entryName: " + entryName);
            //logMessage("entryPath: " + entryPath);
            //logMessage("isFolderWildcard: " + std::to_string(isFolderWildcard));
            //logMessage("isEntryDirectory: " + std::to_string(isEntryDirectory));

            if (isFolderWildcard && isEntryDirectory && fnmatch(wildcard.c_str(), entryName.c_str(), FNM_NOESCAPE) == 0) {
                if (entryName != "." && entryName != "..") {
                    fileList.push_back(entryPath+"/");
                }
            } else if (!isFolderWildcard && !isEntryDirectory) {
                std::size_t wildcardPos = wildcard.find('*');
                if (wildcardPos != std::string::npos) {
                    std::string prefix = wildcard.substr(0, wildcardPos);
                    if (entryName.find(prefix) == 0) {
                        std::string suffix = wildcard.substr(wildcardPos + 1);
                        if (entryName.size() >= suffix.size() && entryName.compare(entryName.size() - suffix.size(), suffix.size(), suffix) == 0) {
                            fileList.push_back(entryPath);
                        }
                    }
                } else if (fnmatch(wildcard.c_str(), entryName.c_str(), FNM_NOESCAPE) == 0) {
                    fileList.push_back(entryPath);
                }
            }
        }
        closedir(dir);
    }

    //std::string fileListAsString;
    //for (const std::string& filePath : fileList) {
    //    fileListAsString += filePath + "\n";
    //}
    //logMessage("File List:\n" + fileListAsString);

    return fileList;
}

/**
 * @brief Gets a list of files and folders based on a wildcard pattern.
 *
 * This function searches for files and folders in a directory that match the
 * specified wildcard pattern.
 *
 * @param pathPattern The wildcard pattern to match files and folders.
 * @return A vector of strings containing the paths of matching files and folders.
 */
std::vector<std::string> getFilesListByWildcards(const std::string& pathPattern) {
    std::vector<std::string> fileList;

    // Check if the pattern contains multiple wildcards
    std::size_t wildcardPos = pathPattern.find('*');
    if (wildcardPos != std::string::npos && pathPattern.find('*', wildcardPos + 1) != std::string::npos) {
        std::string dirPath = "";
        std::string wildcard = "";

        // Extract the directory path and the first wildcard
        std::size_t slashPos = pathPattern.rfind('/', wildcardPos);
        if (slashPos != std::string::npos) {
            dirPath = pathPattern.substr(0, slashPos + 1);
            wildcard = pathPattern.substr(slashPos + 1, wildcardPos - slashPos - 1);
        } else {
            dirPath = "";
            wildcard = pathPattern.substr(0, wildcardPos);
        }

        // Get the list of directories matching the first wildcard
        std::vector<std::string> subDirs = getFilesListByWildcard(dirPath + wildcard + "*/");

        // Process each subdirectory recursively
        for (const std::string& subDir : subDirs) {
            std::string subPattern = subDir + removeLeadingSlash(pathPattern.substr(wildcardPos + 1));
            std::vector<std::string> subFileList = getFilesListByWildcards(subPattern);
            fileList.insert(fileList.end(), subFileList.begin(), subFileList.end());
        }
    } else {
        // Only one wildcard present, use getFilesListByWildcard directly
        fileList = getFilesListByWildcard(pathPattern);
    }

    return fileList;
}


/**
 * @brief Replaces a placeholder with a replacement string in the input.
 *
 * This function replaces all occurrences of a specified placeholder with the
 * provided replacement string in the input string.
 *
 * @param input The input string.
 * @param placeholder The placeholder to replace.
 * @param replacement The string to replace the placeholder with.
 * @return The input string with placeholders replaced by the replacement string.
 */
std::string replacePlaceholder(const std::string& input, const std::string& placeholder, const std::string& replacement) {
    std::string result = input;
    std::size_t pos = result.find(placeholder);
    if (pos != std::string::npos) {
        result.replace(pos, placeholder.length(), replacement);
    }
    return result;
}

/**
 * @brief Replaces a JSON source placeholder with the actual JSON source.
 *
 * This function replaces a JSON source placeholder with the actual JSON source
 * based on the provided JSON path.
 *
 * @param placeholder The JSON source placeholder.
 * @param jsonSource The JSON information source. (will differ depending on source param)
 * @param source A boolean flag indicating whether to include the source.
 * @return The updated JSON source with the placeholder replaced.
 */
<<<<<<< HEAD
std::string replaceJsonPlaceholder(const std::string& arg, const std::string& commandName, const json_t* jsonDict) {
    
    //logMessage("arg: "+arg);
    //logMessage("commandName: "+commandName);
    
    std::string replacement = arg;
    std::string searchString = "{"+commandName+"(";
=======
std::string replaceJsonSourcePlaceholder(const std::string& placeholder, const std::string& jsonSource, const std::string type = "") {
    // Load JSON data from the provided file
    json_t* root = nullptr; // Initialize root to nullptr
    json_error_t error;
>>>>>>> dd5b12f0
    

    std::string replacement = placeholder;
    std::string searchString = "{json_data(";
    if (type == "file") {
        searchString = "{json_file_source(";
        root = json_load_file(jsonSource.c_str(), 0, &error);
        if (!root) {
            // Handle JSON parsing error
            // printf("JSON parsing error: %s\n", error.text);
            return placeholder;  // Return the original placeholder if JSON parsing fails
        }
    } else if (type == "variable") {
        searchString = "{json_source(";
        
        root = stringToJson(removeQuotes(jsonSource.c_str()));
        if (!root) {
            // Handle JSON parsing error
            // printf("JSON parsing error: %s\n", error.text);
            return placeholder;  // Return the original placeholder if JSON parsing fails
        }
    }
    
    std::size_t startPos = replacement.find(searchString);
    std::size_t endPos = replacement.find(")}");
    if (startPos != std::string::npos && endPos != std::string::npos && endPos > startPos) {
        std::string jsonSourceArgs = replacement.substr(startPos + searchString.length(), endPos - startPos - searchString.length());
        std::vector<std::string> keys;
        std::string key;
        std::istringstream keyStream(jsonSourceArgs);
        while (std::getline(keyStream, key, ',')) {
            keys.push_back(trim(key));
        }

        // Traverse the JSON structure based on the keys
<<<<<<< HEAD
        auto current = jsonDict;
=======
        json_t* current = root;
>>>>>>> dd5b12f0
        for (const auto& key : keys) {
            if (json_is_object(current)) {
                current = json_object_get(current, key.c_str());
            } else if (json_is_array(current)) {
                if (key == "[]") {
                    size_t index = 0;
                    while (json_array_size(current) > index) {
                        json_t* arrayItem = json_array_get(current, index);
                        if (json_is_object(arrayItem)) {
                            current = arrayItem;
                            break;
                        }
                        ++index;
                    }
                } else {
                    size_t index = std::stoul(key);
                    if (index < json_array_size(current)) {
                        current = json_array_get(current, index);
                    } else {
                        // Handle invalid JSON array index
                        // printf("Invalid JSON array index: %s\n", key.c_str());
<<<<<<< HEAD
                        logMessage("Invalid JSON array index: "+key);
                        //json_decref(jsonDict);
                        return arg;  // Return the original placeholder if JSON array index is invalid
=======
                        json_decref(root);
                        return placeholder;  // Return the original placeholder if JSON array index is invalid
>>>>>>> dd5b12f0
                    }
                }
            } else {
                // Handle invalid JSON structure or key
                // printf("Invalid JSON structure or key: %s\n", key.c_str());
<<<<<<< HEAD
                logMessage("Invalid JSON structure or key: "+key);
                //json_decref(jsonDict);
                return arg;  // Return the original placeholder if JSON structure or key is invalid
=======
                json_decref(root);
                return placeholder;  // Return the original placeholder if JSON structure or key is invalid
>>>>>>> dd5b12f0
            }
        }

        if (json_is_string(current)) {
            std::string url = json_string_value(current);
            // Replace the entire placeholder with the URL
            replacement.replace(startPos, endPos - startPos + searchString.length() + 2, url);
        }
    }

<<<<<<< HEAD
    //json_decref(jsonDict);
=======
    json_decref(root);
>>>>>>> dd5b12f0
    return replacement;
}


<<<<<<< HEAD


// this will modify `commands`
std::vector<std::vector<std::string>> getSourceReplacement(const std::vector<std::vector<std::string>> commands, const std::string& entry, const int entryIndex=-1) {
    std::vector<std::vector<std::string>> modifiedCommands;
    std::vector<std::string> listData;
    std::string replacement;
    
    json_t* jsonData = nullptr;
    json_error_t error;
=======
/**
 * @brief Modifies a list of commands based on specified conditions.
 *
 * This function modifies a list of commands according to specified conditions.
 *
 * @param commands The list of commands to modify.
 * @param entry The entry to apply modifications to.
 * @param toggle A boolean flag indicating whether totoggle modifications.
 * @param on A boolean flag indicating whether modifications are turned on.
 * @param usingJsonSource A boolean flag indicating JSON source usage.
 * @return The modified list of commands.
 */
std::vector<std::vector<std::string>> getModifyCommands(const std::vector<std::vector<std::string>>& commands, const std::string& entry, bool toggle = false, bool on = true, bool usingJsonSource = false) {
    std::vector<std::vector<std::string>> modifiedCommands;
    std::string jsonSource, replacement;
>>>>>>> dd5b12f0
    
    //bool addCommands = false;
    for (const auto& cmd : commands) {
        if (cmd.size() > 1) {
<<<<<<< HEAD
            if ((cmd[0] == "list_source") && (listData.empty())) {
                listData = stringToList(removeQuotes(cmd[1]));
            } else if ((cmd[0] == "json_file_source") && (!jsonData)) {
                auto jsonPath = preprocessPath(cmd[1]);
                jsonData = json_load_file(jsonPath.c_str(), 0, &error);
            } else if ((cmd[0] == "json_source") && (!jsonData)) {
                jsonData = stringToJson(removeQuotes(cmd[1]));
            }
        }
        
        
        std::vector<std::string> modifiedCmd = cmd;
        std::string line = "";
        for (auto& cmd : modifiedCmd) {
            line = line +" "+cmd;
        }
        //logMessage("source modifiedCmd pre:"+line);
        
        
        for (auto& arg : modifiedCmd) {
            // Add debug log messages to trace the modifications
            //logMessage("Before source replacement: " + arg);
            
            if (arg.find("{file_source}") != std::string::npos) {
                arg = replacePlaceholder(arg, "{file_source}", entry);
            } else if (arg.find("{file_name}") != std::string::npos) {
                arg = replacePlaceholder(arg, "{file_name}", getNameFromPath(entry));
            } else if (arg.find("{folder_name}") != std::string::npos) {
                arg = replacePlaceholder(arg, "{folder_name}", getParentDirNameFromPath(entry));
            } else if (arg.find("{list_source(") != std::string::npos) {
                //arg = replacePlaceholder(arg, "{list_source}", entry);
                arg = replacePlaceholder(arg, "*", std::to_string(entryIndex));
                size_t startPos = arg.find("{list_source(");
                size_t endPos = arg.find(")}");
                if (endPos != std::string::npos && endPos > startPos) {
                    replacement = listData[entryIndex];
                    arg.replace(startPos, endPos - startPos + 2, replacement);
                }
            } else if (arg.find("{json_source(") != std::string::npos) {
                //std::string countStr = entry;
                arg = replacePlaceholder(arg, "*", std::to_string(entryIndex));
                size_t startPos = arg.find("{json_source(");
                size_t endPos = arg.find(")}");
                if (endPos != std::string::npos && endPos > startPos) {
                    replacement = replaceJsonPlaceholder(arg.substr(startPos, endPos - startPos + 2), "json_source", jsonData);
                    arg.replace(startPos, endPos - startPos + 2, replacement);
                }
            } else if (arg.find("{json_file_source(") != std::string::npos) {
                //std::string countStr = entry;
                arg = replacePlaceholder(arg, "*", std::to_string(entryIndex));
                size_t startPos = arg.find("{json_file_source(");
                size_t endPos = arg.find(")}");
                if (endPos != std::string::npos && endPos > startPos) {
                    replacement = replaceJsonPlaceholder(arg.substr(startPos, endPos - startPos + 2), "json_file_source", jsonData);
                    //logMessage("Mid source replacement: " + replacement);
                    arg.replace(startPos, endPos - startPos + 2, replacement);
=======
            if (toggle) {
                if (cmd[0] == "file_source_on") {
                    addCommands = true;
                    if (!on) {
                        addCommands = !addCommands;
                    }
                } else if (cmd[0] == "file_source_off") {
                    addCommands = false;
                    if (!on) {
                        addCommands = !addCommands;
                    }
                }
            }
            if ((usingJsonSource) && (cmd[0] == "json_file_source")) {
                jsonSource = preprocessPath(cmd[1]);
            } 
            if ((usingJsonSource) && (cmd[0] == "json_source")) {
                jsonSource = removeQuotes(cmd[1]);
            } 
        }
        if (!toggle or addCommands) {
            std::vector<std::string> modifiedCmd = cmd;
            for (auto& arg : modifiedCmd) {
                if (!toggle && (arg.find("{list_source}") != std::string::npos)) {
                    arg = replacePlaceholder(arg, "{list_source}", entry);
                } else if (!toggle && (arg.find("{file_source}") != std::string::npos)) {
                    arg = replacePlaceholder(arg, "{file_source}", entry);
                } else if (on && (arg.find("{file_source_on}") != std::string::npos)) {
                    arg = replacePlaceholder(arg, "{file_source_on}", entry);
                } else if (!on && (arg.find("{file_source_off}") != std::string::npos)) {
                    arg = replacePlaceholder(arg, "{file_source_off}", entry);
                } else if (arg.find("{file_name}") != std::string::npos) {
                    arg = replacePlaceholder(arg, "{file_name}", getNameFromPath(entry));
                } else if (arg.find("{folder_name}") != std::string::npos) {
                    arg = replacePlaceholder(arg, "{folder_name}", getParentDirNameFromPath(entry));
                } else if (usingJsonSource && (arg.find("{json_source(") != std::string::npos)) {
                    std::string countStr = entry;
                    
                    //logMessage(std::string("count: ")+countStr);
                    //logMessage(std::string("pre arg: ") + arg);
                    arg = replacePlaceholder(arg, "*", entry);
                    //logMessage(std::string("post arg: ") + arg);

                    
                    size_t startPos = arg.find("{json_file_source(");
                    size_t endPos = arg.find(")}");
                    if (endPos != std::string::npos && endPos > startPos) {
                        replacement = replaceJsonSourcePlaceholder(arg.substr(startPos, endPos - startPos + 2), jsonSource, "variable");
                        //logMessage2("replacement: "+replacement);
                        //logMessage2("pre-arg: "+arg);
                        arg.replace(startPos, endPos - startPos + 2, replacement);
                        //logMessage2("post-arg: "+arg);
                    }
                } else if (usingJsonSource && (arg.find("{json_file_source(") != std::string::npos)) {
                    std::string countStr = entry;
                    
                    //logMessage(std::string("count: ")+countStr);
                    //logMessage(std::string("pre arg: ") + arg);
                    arg = replacePlaceholder(arg, "*", entry);
                    //logMessage(std::string("post arg: ") + arg);

                    
                    size_t startPos = arg.find("{json_file_source(");
                    size_t endPos = arg.find(")}");
                    if (endPos != std::string::npos && endPos > startPos) {
                        replacement = replaceJsonSourcePlaceholder(arg.substr(startPos, endPos - startPos + 2), jsonSource, "file");
                        //logMessage2("replacement: "+replacement);
                        //logMessage2("pre-arg: "+arg);
                        arg.replace(startPos, endPos - startPos + 2, replacement);
                        //logMessage2("post-arg: "+arg);
                    }
>>>>>>> dd5b12f0
                }
            }
        }
        //logMessage("After source replacement: " + arg);
        line = "";
        for (auto& cmd : modifiedCmd) {
            line = line +" "+cmd;
        }
        //logMessage("source modifiedCmd post:"+line);
        modifiedCommands.emplace_back(modifiedCmd);
    }
    return modifiedCommands;
}<|MERGE_RESOLUTION|>--- conflicted
+++ resolved
@@ -433,18 +433,17 @@
     return result;
 }
 
+
 /**
  * @brief Replaces a JSON source placeholder with the actual JSON source.
  *
- * This function replaces a JSON source placeholder with the actual JSON source
- * based on the provided JSON path.
- *
- * @param placeholder The JSON source placeholder.
- * @param jsonSource The JSON information source. (will differ depending on source param)
- * @param source A boolean flag indicating whether to include the source.
- * @return The updated JSON source with the placeholder replaced.
- */
-<<<<<<< HEAD
+ * @param arg The input string containing the placeholder.
+ * @param commandName The name of the JSON command (e.g., "json", "json_file").
+ * @param jsonDict A pointer to the JSON object from which to extract the source.
+ *                If not provided (default nullptr), no JSON replacement will occur.
+ * @return std::string The input string with the placeholder replaced by the actual JSON source,
+ *                   or the original input string if replacement failed or jsonDict is nullptr.
+ */
 std::string replaceJsonPlaceholder(const std::string& arg, const std::string& commandName, const json_t* jsonDict) {
     
     //logMessage("arg: "+arg);
@@ -452,52 +451,21 @@
     
     std::string replacement = arg;
     std::string searchString = "{"+commandName+"(";
-=======
-std::string replaceJsonSourcePlaceholder(const std::string& placeholder, const std::string& jsonSource, const std::string type = "") {
-    // Load JSON data from the provided file
-    json_t* root = nullptr; // Initialize root to nullptr
-    json_error_t error;
->>>>>>> dd5b12f0
-    
-
-    std::string replacement = placeholder;
-    std::string searchString = "{json_data(";
-    if (type == "file") {
-        searchString = "{json_file_source(";
-        root = json_load_file(jsonSource.c_str(), 0, &error);
-        if (!root) {
-            // Handle JSON parsing error
-            // printf("JSON parsing error: %s\n", error.text);
-            return placeholder;  // Return the original placeholder if JSON parsing fails
-        }
-    } else if (type == "variable") {
-        searchString = "{json_source(";
-        
-        root = stringToJson(removeQuotes(jsonSource.c_str()));
-        if (!root) {
-            // Handle JSON parsing error
-            // printf("JSON parsing error: %s\n", error.text);
-            return placeholder;  // Return the original placeholder if JSON parsing fails
-        }
-    }
+    
     
     std::size_t startPos = replacement.find(searchString);
     std::size_t endPos = replacement.find(")}");
     if (startPos != std::string::npos && endPos != std::string::npos && endPos > startPos) {
-        std::string jsonSourceArgs = replacement.substr(startPos + searchString.length(), endPos - startPos - searchString.length());
+        std::string jsonSourcePathArgs = replacement.substr(startPos + searchString.length(), endPos - startPos - searchString.length());
         std::vector<std::string> keys;
         std::string key;
-        std::istringstream keyStream(jsonSourceArgs);
+        std::istringstream keyStream(jsonSourcePathArgs);
         while (std::getline(keyStream, key, ',')) {
             keys.push_back(trim(key));
         }
 
         // Traverse the JSON structure based on the keys
-<<<<<<< HEAD
         auto current = jsonDict;
-=======
-        json_t* current = root;
->>>>>>> dd5b12f0
         for (const auto& key : keys) {
             if (json_is_object(current)) {
                 current = json_object_get(current, key.c_str());
@@ -519,27 +487,17 @@
                     } else {
                         // Handle invalid JSON array index
                         // printf("Invalid JSON array index: %s\n", key.c_str());
-<<<<<<< HEAD
                         logMessage("Invalid JSON array index: "+key);
                         //json_decref(jsonDict);
                         return arg;  // Return the original placeholder if JSON array index is invalid
-=======
-                        json_decref(root);
-                        return placeholder;  // Return the original placeholder if JSON array index is invalid
->>>>>>> dd5b12f0
                     }
                 }
             } else {
                 // Handle invalid JSON structure or key
                 // printf("Invalid JSON structure or key: %s\n", key.c_str());
-<<<<<<< HEAD
                 logMessage("Invalid JSON structure or key: "+key);
                 //json_decref(jsonDict);
                 return arg;  // Return the original placeholder if JSON structure or key is invalid
-=======
-                json_decref(root);
-                return placeholder;  // Return the original placeholder if JSON structure or key is invalid
->>>>>>> dd5b12f0
             }
         }
 
@@ -550,16 +508,11 @@
         }
     }
 
-<<<<<<< HEAD
     //json_decref(jsonDict);
-=======
-    json_decref(root);
->>>>>>> dd5b12f0
     return replacement;
 }
 
 
-<<<<<<< HEAD
 
 
 // this will modify `commands`
@@ -570,28 +523,10 @@
     
     json_t* jsonData = nullptr;
     json_error_t error;
-=======
-/**
- * @brief Modifies a list of commands based on specified conditions.
- *
- * This function modifies a list of commands according to specified conditions.
- *
- * @param commands The list of commands to modify.
- * @param entry The entry to apply modifications to.
- * @param toggle A boolean flag indicating whether totoggle modifications.
- * @param on A boolean flag indicating whether modifications are turned on.
- * @param usingJsonSource A boolean flag indicating JSON source usage.
- * @return The modified list of commands.
- */
-std::vector<std::vector<std::string>> getModifyCommands(const std::vector<std::vector<std::string>>& commands, const std::string& entry, bool toggle = false, bool on = true, bool usingJsonSource = false) {
-    std::vector<std::vector<std::string>> modifiedCommands;
-    std::string jsonSource, replacement;
->>>>>>> dd5b12f0
     
     //bool addCommands = false;
     for (const auto& cmd : commands) {
         if (cmd.size() > 1) {
-<<<<<<< HEAD
             if ((cmd[0] == "list_source") && (listData.empty())) {
                 listData = stringToList(removeQuotes(cmd[1]));
             } else if ((cmd[0] == "json_file_source") && (!jsonData)) {
@@ -648,79 +583,6 @@
                     replacement = replaceJsonPlaceholder(arg.substr(startPos, endPos - startPos + 2), "json_file_source", jsonData);
                     //logMessage("Mid source replacement: " + replacement);
                     arg.replace(startPos, endPos - startPos + 2, replacement);
-=======
-            if (toggle) {
-                if (cmd[0] == "file_source_on") {
-                    addCommands = true;
-                    if (!on) {
-                        addCommands = !addCommands;
-                    }
-                } else if (cmd[0] == "file_source_off") {
-                    addCommands = false;
-                    if (!on) {
-                        addCommands = !addCommands;
-                    }
-                }
-            }
-            if ((usingJsonSource) && (cmd[0] == "json_file_source")) {
-                jsonSource = preprocessPath(cmd[1]);
-            } 
-            if ((usingJsonSource) && (cmd[0] == "json_source")) {
-                jsonSource = removeQuotes(cmd[1]);
-            } 
-        }
-        if (!toggle or addCommands) {
-            std::vector<std::string> modifiedCmd = cmd;
-            for (auto& arg : modifiedCmd) {
-                if (!toggle && (arg.find("{list_source}") != std::string::npos)) {
-                    arg = replacePlaceholder(arg, "{list_source}", entry);
-                } else if (!toggle && (arg.find("{file_source}") != std::string::npos)) {
-                    arg = replacePlaceholder(arg, "{file_source}", entry);
-                } else if (on && (arg.find("{file_source_on}") != std::string::npos)) {
-                    arg = replacePlaceholder(arg, "{file_source_on}", entry);
-                } else if (!on && (arg.find("{file_source_off}") != std::string::npos)) {
-                    arg = replacePlaceholder(arg, "{file_source_off}", entry);
-                } else if (arg.find("{file_name}") != std::string::npos) {
-                    arg = replacePlaceholder(arg, "{file_name}", getNameFromPath(entry));
-                } else if (arg.find("{folder_name}") != std::string::npos) {
-                    arg = replacePlaceholder(arg, "{folder_name}", getParentDirNameFromPath(entry));
-                } else if (usingJsonSource && (arg.find("{json_source(") != std::string::npos)) {
-                    std::string countStr = entry;
-                    
-                    //logMessage(std::string("count: ")+countStr);
-                    //logMessage(std::string("pre arg: ") + arg);
-                    arg = replacePlaceholder(arg, "*", entry);
-                    //logMessage(std::string("post arg: ") + arg);
-
-                    
-                    size_t startPos = arg.find("{json_file_source(");
-                    size_t endPos = arg.find(")}");
-                    if (endPos != std::string::npos && endPos > startPos) {
-                        replacement = replaceJsonSourcePlaceholder(arg.substr(startPos, endPos - startPos + 2), jsonSource, "variable");
-                        //logMessage2("replacement: "+replacement);
-                        //logMessage2("pre-arg: "+arg);
-                        arg.replace(startPos, endPos - startPos + 2, replacement);
-                        //logMessage2("post-arg: "+arg);
-                    }
-                } else if (usingJsonSource && (arg.find("{json_file_source(") != std::string::npos)) {
-                    std::string countStr = entry;
-                    
-                    //logMessage(std::string("count: ")+countStr);
-                    //logMessage(std::string("pre arg: ") + arg);
-                    arg = replacePlaceholder(arg, "*", entry);
-                    //logMessage(std::string("post arg: ") + arg);
-
-                    
-                    size_t startPos = arg.find("{json_file_source(");
-                    size_t endPos = arg.find(")}");
-                    if (endPos != std::string::npos && endPos > startPos) {
-                        replacement = replaceJsonSourcePlaceholder(arg.substr(startPos, endPos - startPos + 2), jsonSource, "file");
-                        //logMessage2("replacement: "+replacement);
-                        //logMessage2("pre-arg: "+arg);
-                        arg.replace(startPos, endPos - startPos + 2, replacement);
-                        //logMessage2("post-arg: "+arg);
-                    }
->>>>>>> dd5b12f0
                 }
             }
         }
